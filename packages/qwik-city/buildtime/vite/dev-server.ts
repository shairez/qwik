--- conflicted
+++ resolved
@@ -7,11 +7,7 @@
 import type { EndpointModule } from '../../runtime/src/library/types';
 import type { QwikViteDevResponse } from '../../../qwik/src/optimizer/src/plugins/vite';
 import { loadUserResponse } from '../../middleware/request-handler/user-response';
-<<<<<<< HEAD
-import { getQwikCityEnvData } from '../../middleware/request-handler/utils';
-=======
 import { getQwikCityUserContext } from '../../middleware/request-handler/page-handler';
->>>>>>> 02e1a3cc
 import { buildFromUrlPathname } from '../build';
 import { endpointHandler } from '../../middleware/request-handler/endpoint-handler';
 import { notFoundHandler } from '../../middleware/request-handler/error-handler';
@@ -73,30 +69,6 @@
           return;
         }
 
-<<<<<<< HEAD
-        if (userResponse.type === 'page') {
-          // qwik city vite plugin should handle dev ssr rendering
-          // but add the qwik city user context to the response object
-          const envData = getQwikCityEnvData(userResponse);
-          if (ctx.isDevServerClientOnly) {
-            // because we stringify this content for the client only
-            // dev server, there's some potential stringify issues
-            // client only dev server will re-fetch anyways, so reset
-            envData.qwikcity.response.body = undefined;
-          }
-
-          (res as QwikViteDevResponse)._qwikEnvData = {
-            ...(res as QwikViteDevResponse)._qwikEnvData,
-            ...envData,
-          };
-
-          // update node response with status and headers
-          // but do not end() it, call next() so qwik plugin handles rendering
-          res.statusCode = userResponse.status;
-          userResponse.headers.forEach((value, key) => res.setHeader(key, value));
-          next();
-          return;
-=======
         // qwik city vite plugin should handle dev ssr rendering
         // but add the qwik city user context to the response object
         const userContext = getQwikCityUserContext(userResponse);
@@ -105,7 +77,6 @@
           // dev server, there's some potential stringify issues
           // client only dev server will re-fetch anyways, so reset
           userContext.qwikcity.response.body = undefined;
->>>>>>> 02e1a3cc
         }
 
         (res as QwikViteDevResponse)._qwikUserCtx = {
