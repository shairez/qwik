--- conflicted
+++ resolved
@@ -2,14 +2,8 @@
 import { loadUserResponse } from './user-response';
 import type { QwikCityRequestContext, QwikCityRequestOptions } from './types';
 import { ROUTE_TYPE_ENDPOINT } from '../../runtime/src/library/constants';
-<<<<<<< HEAD
-import type { Render, RenderToStringResult } from '@builder.io/qwik/server';
-import { getQwikCityEnvData } from './utils';
-import { errorHandler } from './fallback-handler';
-=======
 import type { Render } from '@builder.io/qwik/server';
 import { errorHandler } from './error-handler';
->>>>>>> 02e1a3cc
 import cityPlan from '@qwik-city-plan';
 import { endpointHandler } from './endpoint-handler';
 import { HttpStatus } from './http-status-codes';
@@ -54,22 +48,7 @@
         return endpointHandler(requestCtx, userResponse);
       }
 
-<<<<<<< HEAD
-      // page response
-      return response(userResponse.status, userResponse.headers, async (stream) => {
-        const result = await render({
-          stream,
-          url: url.href,
-          envData: getQwikCityEnvData(userResponse),
-          ...opts,
-        });
-        if ((typeof result as any as RenderToStringResult).html === 'string') {
-          stream.write((result as any as RenderToStringResult).html);
-        }
-      });
-=======
       return pageHandler(requestCtx, userResponse, render, opts);
->>>>>>> 02e1a3cc
     }
   } catch (e: any) {
     return errorHandler(requestCtx, e);
